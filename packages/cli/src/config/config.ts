/**
 * @license
 * Copyright 2025 Google LLC
 * SPDX-License-Identifier: Apache-2.0
 */

import * as fs from 'node:fs';
import * as path from 'node:path';
import { homedir } from 'node:os';
import yargs from 'yargs/yargs';
import { hideBin } from 'yargs/helpers';
import process from 'node:process';
import { mcpCommand } from '../commands/mcp.js';
import type {
  TelemetryTarget,
  FileFilteringOptions,
  MCPServerConfig,
} from '@google/gemini-cli-core';
import { extensionsCommand } from '../commands/extensions.js';
import {
  Config,
  loadServerHierarchicalMemory,
  setGeminiMdFilename as setServerGeminiMdFilename,
  getCurrentGeminiMdFilename,
  ApprovalMode,
  DEFAULT_GEMINI_MODEL,
  DEFAULT_GEMINI_EMBEDDING_MODEL,
  DEFAULT_MEMORY_FILE_FILTERING_OPTIONS,
  FileDiscoveryService,
  ShellTool,
  EditTool,
  WriteFileTool,
} from '@google/gemini-cli-core';
import type { Settings } from './settings.js';

import type { Extension } from './extension.js';
import { annotateActiveExtensions } from './extension.js';
import { getCliVersion } from '../utils/version.js';
import { loadSandboxConfig } from './sandboxConfig.js';
import { resolvePath } from '../utils/resolvePath.js';

import { isWorkspaceTrusted } from './trustedFolders.js';

// Simple console logger for now - replace with actual logger if available
const logger = {
  // eslint-disable-next-line @typescript-eslint/no-explicit-any
  debug: (...args: any[]) => console.debug('[DEBUG]', ...args),
  // eslint-disable-next-line @typescript-eslint/no-explicit-any
  warn: (...args: any[]) => console.warn('[WARN]', ...args),
  // eslint-disable-next-line @typescript-eslint/no-explicit-any
  error: (...args: any[]) => console.error('[ERROR]', ...args),
};

export interface CliArgs {
  model: string | undefined;
  sandbox: boolean | string | undefined;
  sandboxImage: string | undefined;
  debug: boolean | undefined;
  prompt: string | undefined;
  promptInteractive: string | undefined;
  allFiles: boolean | undefined;
  showMemoryUsage: boolean | undefined;
  yolo: boolean | undefined;
  approvalMode: string | undefined;
  telemetry: boolean | undefined;
  checkpointing: boolean | undefined;
  telemetryTarget: string | undefined;
  telemetryOtlpEndpoint: string | undefined;
  telemetryOtlpProtocol: string | undefined;
  telemetryLogPrompts: boolean | undefined;
  telemetryOutfile: string | undefined;
  allowedMcpServerNames: string[] | undefined;
  allowedTools: string[] | undefined;
  experimentalAcp: boolean | undefined;
  extensions: string[] | undefined;
  listExtensions: boolean | undefined;
  proxy: string | undefined;
  includeDirectories: string[] | undefined;
  screenReader: boolean | undefined;
}

export async function parseArguments(settings: Settings): Promise<CliArgs> {
  const yargsInstance = yargs(hideBin(process.argv))
    .locale('en')
    .scriptName('gemini')
    .usage(
      'Usage: gemini [options] [command]\n\nGemini CLI - Launch an interactive CLI, use -p/--prompt for non-interactive mode',
    )
    .command('$0', 'Launch Gemini CLI', (yargsInstance) =>
      yargsInstance
        .option('model', {
          alias: 'm',
          type: 'string',
          description: `Model`,
          default: process.env['GEMINI_MODEL'],
        })
        .option('prompt', {
          alias: 'p',
          type: 'string',
          description: 'Prompt. Appended to input on stdin (if any).',
        })
        .option('prompt-interactive', {
          alias: 'i',
          type: 'string',
          description:
            'Execute the provided prompt and continue in interactive mode',
        })
        .option('sandbox', {
          alias: 's',
          type: 'boolean',
          description: 'Run in sandbox?',
        })
        .option('sandbox-image', {
          type: 'string',
          description: 'Sandbox image URI.',
        })
        .option('debug', {
          alias: 'd',
          type: 'boolean',
          description: 'Run in debug mode?',
          default: false,
        })
        .option('all-files', {
          alias: ['a'],
          type: 'boolean',
          description: 'Include ALL files in context?',
          default: false,
        })
        .option('show-memory-usage', {
          type: 'boolean',
          description: 'Show memory usage in status bar',
          default: false,
        })
        .option('yolo', {
          alias: 'y',
          type: 'boolean',
          description:
            'Automatically accept all actions (aka YOLO mode, see https://www.youtube.com/watch?v=xvFZjo5PgG0 for more details)?',
          default: false,
        })
        .option('approval-mode', {
          type: 'string',
          choices: ['default', 'auto_edit', 'yolo'],
          description:
            'Set the approval mode: default (prompt for approval), auto_edit (auto-approve edit tools), yolo (auto-approve all tools)',
        })
        .option('telemetry', {
          type: 'boolean',
          description:
            'Enable telemetry? This flag specifically controls if telemetry is sent. Other --telemetry-* flags set specific values but do not enable telemetry on their own.',
        })
        .option('telemetry-target', {
          type: 'string',
          choices: ['local', 'gcp'],
          description:
            'Set the telemetry target (local or gcp). Overrides settings files.',
        })
        .option('telemetry-otlp-endpoint', {
          type: 'string',
          description:
            'Set the OTLP endpoint for telemetry. Overrides environment variables and settings files.',
        })
        .option('telemetry-otlp-protocol', {
          type: 'string',
          choices: ['grpc', 'http'],
          description:
            'Set the OTLP protocol for telemetry (grpc or http). Overrides settings files.',
        })
        .option('telemetry-log-prompts', {
          type: 'boolean',
          description:
            'Enable or disable logging of user prompts for telemetry. Overrides settings files.',
        })
        .option('telemetry-outfile', {
          type: 'string',
          description: 'Redirect all telemetry output to the specified file.',
        })
        .option('checkpointing', {
          alias: 'c',
          type: 'boolean',
          description: 'Enables checkpointing of file edits',
          default: false,
        })
        .option('experimental-acp', {
          type: 'boolean',
          description: 'Starts the agent in ACP mode',
        })
        .option('allowed-mcp-server-names', {
          type: 'array',
          string: true,
          description: 'Allowed MCP server names',
        })
        .option('allowed-tools', {
          type: 'array',
          string: true,
          description: 'Tools that are allowed to run without confirmation',
        })
        .option('extensions', {
          alias: 'e',
          type: 'array',
          string: true,
          description:
            'A list of extensions to use. If not provided, all extensions are used.',
        })
        .option('list-extensions', {
          alias: 'l',
          type: 'boolean',
          description: 'List all available extensions and exit.',
        })
        .option('proxy', {
          type: 'string',
          description:
            'Proxy for gemini client, like schema://user:password@host:port',
        })
        .option('include-directories', {
          type: 'array',
          string: true,
          description:
            'Additional directories to include in the workspace (comma-separated or multiple --include-directories)',
          coerce: (dirs: string[]) =>
            // Handle comma-separated values
            dirs.flatMap((dir) => dir.split(',').map((d) => d.trim())),
        })
        .option('screen-reader', {
          type: 'boolean',
          description: 'Enable screen reader mode for accessibility.',
          default: false,
        })

        .check((argv) => {
          if (argv.prompt && argv['promptInteractive']) {
            throw new Error(
              'Cannot use both --prompt (-p) and --prompt-interactive (-i) together',
            );
          }
          if (argv.yolo && argv['approvalMode']) {
            throw new Error(
              'Cannot use both --yolo (-y) and --approval-mode together. Use --approval-mode=yolo instead.',
            );
          }
          return true;
        }),
    )
    // Register MCP subcommands
    .command(mcpCommand);

  if (settings?.experimental?.extensionManagement ?? false) {
    yargsInstance.command(extensionsCommand);
  }

  yargsInstance
    .version(await getCliVersion()) // This will enable the --version flag based on package.json
    .alias('v', 'version')
    .help()
    .alias('h', 'help')
    .strict()
    .demandCommand(0, 0); // Allow base command to run with no subcommands

  yargsInstance.wrap(yargsInstance.terminalWidth());
  const result = await yargsInstance.parse();

  // Handle case where MCP subcommands are executed - they should exit the process
  // and not return to main CLI logic
  if (
    result._.length > 0 &&
    (result._[0] === 'mcp' || result._[0] === 'extensions')
  ) {
    // MCP commands handle their own execution and process exit
    process.exit(0);
  }

  // The import format is now only controlled by settings.memoryImportFormat
  // We no longer accept it as a CLI argument
  return result as unknown as CliArgs;
}

// This function is now a thin wrapper around the server's implementation.
// It's kept in the CLI for now as App.tsx directly calls it for memory refresh.
// TODO: Consider if App.tsx should get memory via a server call or if Config should refresh itself.
export async function loadHierarchicalGeminiMemory(
  currentWorkingDirectory: string,
  includeDirectoriesToReadGemini: readonly string[] = [],
  debugMode: boolean,
  fileService: FileDiscoveryService,
  settings: Settings,
  extensionContextFilePaths: string[] = [],
  memoryImportFormat: 'flat' | 'tree' = 'tree',
  fileFilteringOptions?: FileFilteringOptions,
): Promise<{ memoryContent: string; fileCount: number }> {
  // FIX: Use real, canonical paths for a reliable comparison to handle symlinks.
  const realCwd = fs.realpathSync(path.resolve(currentWorkingDirectory));
  const realHome = fs.realpathSync(path.resolve(homedir()));
  const isHomeDirectory = realCwd === realHome;

  // If it is the home directory, pass an empty string to the core memory
  // function to signal that it should skip the workspace search.
  const effectiveCwd = isHomeDirectory ? '' : currentWorkingDirectory;

  if (debugMode) {
    logger.debug(
      `CLI: Delegating hierarchical memory load to server for CWD: ${currentWorkingDirectory} (memoryImportFormat: ${memoryImportFormat})`,
    );
  }

  // Directly call the server function with the corrected path.
  return loadServerHierarchicalMemory(
    effectiveCwd,
    includeDirectoriesToReadGemini,
    debugMode,
    fileService,
    extensionContextFilePaths,
    memoryImportFormat,
    fileFilteringOptions,
    settings.context?.discoveryMaxDirs,
  );
}

export async function loadCliConfig(
  settings: Settings,
  extensions: Extension[],
  sessionId: string,
  argv: CliArgs,
  cwd: string = process.cwd(),
): Promise<Config> {
  const debugMode =
    argv.debug ||
    [process.env['DEBUG'], process.env['DEBUG_MODE']].some(
      (v) => v === 'true' || v === '1',
    ) ||
    false;
  const memoryImportFormat = settings.context?.importFormat || 'tree';

  const ideMode = settings.ide?.enabled ?? false;

  const folderTrustFeature =
    settings.security?.folderTrust?.featureEnabled ?? false;
  const folderTrustSetting = settings.security?.folderTrust?.enabled ?? true;
  const folderTrust = folderTrustFeature && folderTrustSetting;
  const trustedFolder = isWorkspaceTrusted(settings);

  const allExtensions = annotateActiveExtensions(
    extensions,
    argv.extensions || [],
    cwd,
  );

  const activeExtensions = extensions.filter(
    (_, i) => allExtensions[i].isActive,
  );

  // Set the context filename in the server's memoryTool module BEFORE loading memory
  // TODO(b/343434939): This is a bit of a hack. The contextFileName should ideally be passed
  // directly to the Config constructor in core, and have core handle setGeminiMdFilename.
  // However, loadHierarchicalGeminiMemory is called *before* createServerConfig.
  if (settings.context?.fileName) {
    setServerGeminiMdFilename(settings.context.fileName);
  } else {
    // Reset to default if not provided in settings.
    setServerGeminiMdFilename(getCurrentGeminiMdFilename());
  }

  const extensionContextFilePaths = activeExtensions.flatMap(
    (e) => e.contextFiles,
  );

  const fileService = new FileDiscoveryService(cwd);

  const fileFiltering = {
    ...DEFAULT_MEMORY_FILE_FILTERING_OPTIONS,
    ...settings.context?.fileFiltering,
  };

  const includeDirectories = (settings.context?.includeDirectories || [])
    .map(resolvePath)
    .concat((argv.includeDirectories || []).map(resolvePath));

  // Call the (now wrapper) loadHierarchicalGeminiMemory which calls the server's version
  const { memoryContent, fileCount } = await loadHierarchicalGeminiMemory(
    cwd,
    settings.context?.loadMemoryFromIncludeDirectories
      ? includeDirectories
      : [],
    debugMode,
    fileService,
    settings,
    extensionContextFilePaths,
    memoryImportFormat,
    fileFiltering,
  );

  let mcpServers = mergeMcpServers(settings, activeExtensions);
  const question = argv.promptInteractive || argv.prompt || '';

  // Determine approval mode with backward compatibility
  let approvalMode: ApprovalMode;
  if (argv.approvalMode) {
    // New --approval-mode flag takes precedence
    switch (argv.approvalMode) {
      case 'yolo':
        approvalMode = ApprovalMode.YOLO;
        break;
      case 'auto_edit':
        approvalMode = ApprovalMode.AUTO_EDIT;
        break;
      case 'default':
        approvalMode = ApprovalMode.DEFAULT;
        break;
      default:
        throw new Error(
          `Invalid approval mode: ${argv.approvalMode}. Valid values are: yolo, auto_edit, default`,
        );
    }
  } else {
    // Fallback to legacy --yolo flag behavior
    approvalMode =
      argv.yolo || false ? ApprovalMode.YOLO : ApprovalMode.DEFAULT;
  }

  // Force approval mode to default if the folder is not trusted.
  if (!trustedFolder && approvalMode !== ApprovalMode.DEFAULT) {
    logger.warn(
      `Approval mode overridden to "default" because the current folder is not trusted.`,
    );
    approvalMode = ApprovalMode.DEFAULT;
  }

  const interactive =
    !!argv.promptInteractive || (process.stdin.isTTY && question.length === 0);
  // In non-interactive mode, exclude tools that require a prompt.
  const extraExcludes: string[] = [];
  if (!interactive && !argv.experimentalAcp) {
    switch (approvalMode) {
      case ApprovalMode.DEFAULT:
        // In default non-interactive mode, all tools that require approval are excluded.
        extraExcludes.push(ShellTool.Name, EditTool.Name, WriteFileTool.Name);
        break;
      case ApprovalMode.AUTO_EDIT:
        // In auto-edit non-interactive mode, only tools that still require a prompt are excluded.
        extraExcludes.push(ShellTool.Name);
        break;
      case ApprovalMode.YOLO:
        // No extra excludes for YOLO mode.
        break;
      default:
        // This should never happen due to validation earlier, but satisfies the linter
        break;
    }
  }

  const excludeTools = mergeExcludeTools(
    settings,
    activeExtensions,
    extraExcludes.length > 0 ? extraExcludes : undefined,
  );
  const blockedMcpServers: Array<{ name: string; extensionName: string }> = [];

  if (!argv.allowedMcpServerNames) {
    if (settings.mcp?.allowed) {
      mcpServers = allowedMcpServers(
        mcpServers,
        settings.mcp.allowed,
        blockedMcpServers,
      );
    }

    if (settings.mcp?.excluded) {
      const excludedNames = new Set(settings.mcp.excluded.filter(Boolean));
      if (excludedNames.size > 0) {
        mcpServers = Object.fromEntries(
          Object.entries(mcpServers).filter(([key]) => !excludedNames.has(key)),
        );
      }
    }
  }

  if (argv.allowedMcpServerNames) {
    mcpServers = allowedMcpServers(
      mcpServers,
      argv.allowedMcpServerNames,
      blockedMcpServers,
    );
  }

  const sandboxConfig = await loadSandboxConfig(settings, argv);

  // The screen reader argument takes precedence over the accessibility setting.
  const screenReader =
    argv.screenReader ?? settings.ui?.accessibility?.screenReader ?? false;
  return new Config({
    sessionId,
    embeddingModel: DEFAULT_GEMINI_EMBEDDING_MODEL,
    sandbox: sandboxConfig,
    targetDir: cwd,
    includeDirectories,
    loadMemoryFromIncludeDirectories:
      settings.context?.loadMemoryFromIncludeDirectories || false,
    debugMode,
    question,
    fullContext: argv.allFiles || false,
    coreTools: settings.tools?.core || undefined,
    allowedTools: argv.allowedTools || settings.tools?.allowed || undefined,
    excludeTools,
    toolDiscoveryCommand: settings.tools?.discoveryCommand,
    toolCallCommand: settings.tools?.callCommand,
    mcpServerCommand: settings.mcp?.serverCommand,
    mcpServers,
    userMemory: memoryContent,
    geminiMdFileCount: fileCount,
    approvalMode,
    showMemoryUsage:
      argv.showMemoryUsage || settings.ui?.showMemoryUsage || false,
    accessibility: {
      ...settings.ui?.accessibility,
      screenReader,
    },
    telemetry: {
      enabled: argv.telemetry ?? settings.telemetry?.enabled,
      target: (argv.telemetryTarget ??
        settings.telemetry?.target) as TelemetryTarget,
      otlpEndpoint:
        argv.telemetryOtlpEndpoint ??
        process.env['OTEL_EXPORTER_OTLP_ENDPOINT'] ??
        settings.telemetry?.otlpEndpoint,
      otlpProtocol: (['grpc', 'http'] as const).find(
        (p) =>
          p ===
          (argv.telemetryOtlpProtocol ?? settings.telemetry?.otlpProtocol),
      ),
      logPrompts: argv.telemetryLogPrompts ?? settings.telemetry?.logPrompts,
      outfile: argv.telemetryOutfile ?? settings.telemetry?.outfile,
    },
    usageStatisticsEnabled: settings.privacy?.usageStatisticsEnabled ?? true,
    // Git-aware file filtering settings
    fileFiltering: {
      respectGitIgnore: settings.context?.fileFiltering?.respectGitIgnore,
      respectGeminiIgnore: settings.context?.fileFiltering?.respectGeminiIgnore,
      enableRecursiveFileSearch:
        settings.context?.fileFiltering?.enableRecursiveFileSearch,
      disableFuzzySearch: settings.context?.fileFiltering?.disableFuzzySearch,
    },
    checkpointing:
      argv.checkpointing || settings.general?.checkpointing?.enabled,
    proxy:
      argv.proxy ||
      process.env['HTTPS_PROXY'] ||
      process.env['https_proxy'] ||
      process.env['HTTP_PROXY'] ||
      process.env['http_proxy'],
    cwd,
    fileDiscoveryService: fileService,
    bugCommand: settings.advanced?.bugCommand,
    model: argv.model || settings.model?.name || DEFAULT_GEMINI_MODEL,
    extensionContextFilePaths,
    maxSessionTurns: settings.model?.maxSessionTurns ?? -1,
    experimentalZedIntegration: argv.experimentalAcp || false,
    listExtensions: argv.listExtensions || false,
    extensions: allExtensions,
    blockedMcpServers,
    noBrowser: !!process.env['NO_BROWSER'],
    summarizeToolOutput: settings.model?.summarizeToolOutput,
    ideMode,
    chatCompression: settings.model?.chatCompression,
    folderTrustFeature,
    folderTrust,
    interactive,
    trustedFolder,
<<<<<<< HEAD
    useRipgrep: settings.useRipgrep,
    shouldUseNodePtyShell: settings.shouldUseNodePtyShell,
    skipNextSpeakerCheck: settings.skipNextSpeakerCheck,
    enablePromptCompletion: settings.enablePromptCompletion ?? false,
    truncateToolOutput: settings.truncateToolOutput,
=======
    useRipgrep: settings.tools?.useRipgrep,
    shouldUseNodePtyShell: settings.tools?.usePty,
    skipNextSpeakerCheck: settings.model?.skipNextSpeakerCheck,
    enablePromptCompletion: settings.general?.enablePromptCompletion ?? false,
>>>>>>> 5f16541c
  });
}

function allowedMcpServers(
  mcpServers: { [x: string]: MCPServerConfig },
  allowMCPServers: string[],
  blockedMcpServers: Array<{ name: string; extensionName: string }>,
) {
  const allowedNames = new Set(allowMCPServers.filter(Boolean));
  if (allowedNames.size > 0) {
    mcpServers = Object.fromEntries(
      Object.entries(mcpServers).filter(([key, server]) => {
        const isAllowed = allowedNames.has(key);
        if (!isAllowed) {
          blockedMcpServers.push({
            name: key,
            extensionName: server.extensionName || '',
          });
        }
        return isAllowed;
      }),
    );
  } else {
    blockedMcpServers.push(
      ...Object.entries(mcpServers).map(([key, server]) => ({
        name: key,
        extensionName: server.extensionName || '',
      })),
    );
    mcpServers = {};
  }
  return mcpServers;
}

function mergeMcpServers(settings: Settings, extensions: Extension[]) {
  const mcpServers = { ...(settings.mcpServers || {}) };
  for (const extension of extensions) {
    Object.entries(extension.config.mcpServers || {}).forEach(
      ([key, server]) => {
        if (mcpServers[key]) {
          logger.warn(
            `Skipping extension MCP config for server with key "${key}" as it already exists.`,
          );
          return;
        }
        mcpServers[key] = {
          ...server,
          extensionName: extension.config.name,
        };
      },
    );
  }
  return mcpServers;
}

function mergeExcludeTools(
  settings: Settings,
  extensions: Extension[],
  extraExcludes?: string[] | undefined,
): string[] {
  const allExcludeTools = new Set([
    ...(settings.tools?.exclude || []),
    ...(extraExcludes || []),
  ]);
  for (const extension of extensions) {
    for (const tool of extension.config.excludeTools || []) {
      allExcludeTools.add(tool);
    }
  }
  return [...allExcludeTools];
}<|MERGE_RESOLUTION|>--- conflicted
+++ resolved
@@ -564,18 +564,11 @@
     folderTrust,
     interactive,
     trustedFolder,
-<<<<<<< HEAD
-    useRipgrep: settings.useRipgrep,
-    shouldUseNodePtyShell: settings.shouldUseNodePtyShell,
-    skipNextSpeakerCheck: settings.skipNextSpeakerCheck,
-    enablePromptCompletion: settings.enablePromptCompletion ?? false,
-    truncateToolOutput: settings.truncateToolOutput,
-=======
     useRipgrep: settings.tools?.useRipgrep,
     shouldUseNodePtyShell: settings.tools?.usePty,
     skipNextSpeakerCheck: settings.model?.skipNextSpeakerCheck,
     enablePromptCompletion: settings.general?.enablePromptCompletion ?? false,
->>>>>>> 5f16541c
+    truncateToolOutput: settings.truncateToolOutput,
   });
 }
 
