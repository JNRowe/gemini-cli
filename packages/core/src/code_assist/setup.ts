--- conflicted
+++ resolved
@@ -32,21 +32,10 @@
  * @param projectId the user's project id, if any
  * @returns the user's actual project id
  */
-<<<<<<< HEAD
-
-export async function setupUser(client: OAuth2Client): Promise<string> {
-
-  let projectId = process.env.GOOGLE_CLOUD_PROJECT || process.env.GOOGLE_CLOUD_PROJECT_ID;
-  
-  const caServer = new CodeAssistServer(client, projectId);
-
-  const clientMetadata: ClientMetadata = {
-=======
 export async function setupUser(client: OAuth2Client): Promise<UserData> {
-  const projectId = process.env['GOOGLE_CLOUD_PROJECT'] || undefined;
+  const projectId = process.env['GOOGLE_CLOUD_PROJECT'] || process.env['GOOGLE_CLOUD_PROJECT_ID'] || undefined;
   const caServer = new CodeAssistServer(client, projectId, {}, '', undefined);
   const coreClientMetadata: ClientMetadata = {
->>>>>>> c4a788b7
     ideType: 'IDE_UNSPECIFIED',
     platform: 'PLATFORM_UNSPECIFIED',
     pluginType: 'GEMINI',
