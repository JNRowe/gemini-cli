--- conflicted
+++ resolved
@@ -40,8 +40,6 @@
    Then, run the CLI from anywhere:
 
    ```bash
-<<<<<<< HEAD
-=======
    gemini
    ```
 
@@ -57,7 +55,6 @@
    Then, run the CLI from anywhere:
 
    ```bash
->>>>>>> aab85066
    gemini
    ```
 
